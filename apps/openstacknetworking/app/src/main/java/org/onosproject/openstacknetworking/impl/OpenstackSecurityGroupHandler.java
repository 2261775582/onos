/*
 * Copyright 2017-present Open Networking Foundation
 *
 * Licensed under the Apache License, Version 2.0 (the "License");
 * you may not use this file except in compliance with the License.
 * You may obtain a copy of the License at
 *
 *     http://www.apache.org/licenses/LICENSE-2.0
 *
 * Unless required by applicable law or agreed to in writing, software
 * distributed under the License is distributed on an "AS IS" BASIS,
 * WITHOUT WARRANTIES OR CONDITIONS OF ANY KIND, either express or implied.
 * See the License for the specific language governing permissions and
 * limitations under the License.
 */

package org.onosproject.openstacknetworking.impl;

import com.google.common.base.Strings;
import com.google.common.collect.Maps;
import com.google.common.collect.Sets;
import org.onlab.packet.Ethernet;
import org.onlab.packet.IPv4;
import org.onlab.packet.Ip4Address;
import org.onlab.packet.Ip4Prefix;
import org.onlab.packet.IpPrefix;
import org.onlab.packet.TpPort;
import org.onlab.packet.VlanId;
import org.onlab.util.KryoNamespace;
import org.onlab.util.Tools;
import org.onosproject.cfg.ComponentConfigService;
import org.onosproject.cluster.ClusterService;
import org.onosproject.cluster.LeadershipService;
import org.onosproject.cluster.NodeId;
import org.onosproject.core.ApplicationId;
import org.onosproject.core.CoreService;
import org.onosproject.mastership.MastershipService;
import org.onosproject.net.DeviceId;
import org.onosproject.net.driver.DriverService;
import org.onosproject.net.flow.DefaultTrafficSelector;
import org.onosproject.net.flow.DefaultTrafficTreatment;
import org.onosproject.net.flow.TrafficSelector;
import org.onosproject.net.flow.TrafficTreatment;
import org.onosproject.net.flow.criteria.ExtensionSelector;
import org.onosproject.openstacknetworking.api.InstancePort;
import org.onosproject.openstacknetworking.api.InstancePortAdminService;
import org.onosproject.openstacknetworking.api.InstancePortEvent;
import org.onosproject.openstacknetworking.api.InstancePortListener;
import org.onosproject.openstacknetworking.api.OpenstackFlowRuleService;
import org.onosproject.openstacknetworking.api.OpenstackNetworkEvent;
import org.onosproject.openstacknetworking.api.OpenstackNetworkListener;
import org.onosproject.openstacknetworking.api.OpenstackNetworkService;
import org.onosproject.openstacknetworking.api.OpenstackSecurityGroupEvent;
import org.onosproject.openstacknetworking.api.OpenstackSecurityGroupListener;
import org.onosproject.openstacknetworking.api.OpenstackSecurityGroupService;
import org.onosproject.openstacknetworking.util.RulePopulatorUtil;
import org.onosproject.openstacknode.api.OpenstackNode;
import org.onosproject.openstacknode.api.OpenstackNodeEvent;
import org.onosproject.openstacknode.api.OpenstackNodeListener;
import org.onosproject.openstacknode.api.OpenstackNodeService;
import org.onosproject.store.serializers.KryoNamespaces;
import org.onosproject.store.service.ConsistentMap;
import org.onosproject.store.service.Serializer;
import org.onosproject.store.service.StorageService;
import org.openstack4j.model.network.Port;
import org.openstack4j.model.network.SecurityGroup;
import org.openstack4j.model.network.SecurityGroupRule;
import org.openstack4j.model.network.State;
import org.openstack4j.openstack.networking.domain.NeutronAllowedAddressPair;
import org.openstack4j.openstack.networking.domain.NeutronExtraDhcpOptCreate;
import org.openstack4j.openstack.networking.domain.NeutronIP;
import org.openstack4j.openstack.networking.domain.NeutronPort;
import org.openstack4j.openstack.networking.domain.NeutronSecurityGroupRule;
import org.osgi.service.component.ComponentContext;
import org.osgi.service.component.annotations.Activate;
import org.osgi.service.component.annotations.Component;
import org.osgi.service.component.annotations.Deactivate;
import org.osgi.service.component.annotations.Modified;
import org.osgi.service.component.annotations.Reference;
import org.osgi.service.component.annotations.ReferenceCardinality;
import org.slf4j.Logger;

import java.util.Collections;
import java.util.Dictionary;
import java.util.HashSet;
import java.util.LinkedHashMap;
import java.util.Map;
import java.util.Objects;
import java.util.Set;
import java.util.concurrent.ExecutorService;
import java.util.stream.Collectors;

import static java.util.concurrent.Executors.newSingleThreadExecutor;
import static org.onlab.util.Tools.groupedThreads;
import static org.onosproject.openstacknetworking.api.Constants.ACL_TABLE;
import static org.onosproject.openstacknetworking.api.Constants.CT_TABLE;
import static org.onosproject.openstacknetworking.api.Constants.ERROR_TABLE;
import static org.onosproject.openstacknetworking.api.Constants.JUMP_TABLE;
import static org.onosproject.openstacknetworking.api.Constants.OPENSTACK_NETWORKING_APP_ID;
import static org.onosproject.openstacknetworking.api.Constants.PRIORITY_ACL_RULE;
import static org.onosproject.openstacknetworking.api.Constants.PRIORITY_CT_DROP_RULE;
import static org.onosproject.openstacknetworking.api.Constants.PRIORITY_CT_HOOK_RULE;
import static org.onosproject.openstacknetworking.api.Constants.PRIORITY_CT_RULE;
import static org.onosproject.openstacknetworking.impl.OsgiPropertyConstants.USE_SECURITY_GROUP;
import static org.onosproject.openstacknetworking.impl.OsgiPropertyConstants.USE_SECURITY_GROUP_DEFAULT;
import static org.onosproject.openstacknetworking.util.OpenstackNetworkingUtil.swapStaleLocation;
import static org.onosproject.openstacknetworking.util.RulePopulatorUtil.computeCtMaskFlag;
import static org.onosproject.openstacknetworking.util.RulePopulatorUtil.computeCtStateFlag;
import static org.onosproject.openstacknetworking.util.RulePopulatorUtil.niciraConnTrackTreatmentBuilder;
import static org.onosproject.openstacknode.api.OpenstackNode.NodeType.COMPUTE;
import static org.slf4j.LoggerFactory.getLogger;

/**
 * Populates flow rules to handle OpenStack SecurityGroups.
 */
@Component(
    immediate = true,
    property = {
        USE_SECURITY_GROUP + ":Boolean=" + USE_SECURITY_GROUP_DEFAULT
    }
)
public class OpenstackSecurityGroupHandler {

    private final Logger log = getLogger(getClass());

<<<<<<< HEAD
    /** Apply OpenStack security group rule for VM traffic. */
    private boolean useSecurityGroup = USE_SECURITY_GROUP_DEFAULT;
=======
    private static final boolean USE_SECURITY_GROUP = false;

    private static final int VM_IP_PREFIX = 32;

    @Property(name = "useSecurityGroup", boolValue = USE_SECURITY_GROUP,
            label = "Apply OpenStack security group rule for VM traffic")
    private boolean useSecurityGroup = USE_SECURITY_GROUP;
>>>>>>> 55c3053e

    @Reference(cardinality = ReferenceCardinality.MANDATORY)
    protected CoreService coreService;

    @Reference(cardinality = ReferenceCardinality.MANDATORY)
    protected InstancePortAdminService instancePortService;

    @Reference(cardinality = ReferenceCardinality.MANDATORY)
    protected MastershipService mastershipService;

    @Reference(cardinality = ReferenceCardinality.MANDATORY)
    protected OpenstackNetworkService osNetService;

    @Reference(cardinality = ReferenceCardinality.MANDATORY)
    protected OpenstackSecurityGroupService securityGroupService;

    @Reference(cardinality = ReferenceCardinality.MANDATORY)
    protected OpenstackFlowRuleService osFlowRuleService;

    @Reference(cardinality = ReferenceCardinality.MANDATORY)
    protected ComponentConfigService configService;

    @Reference(cardinality = ReferenceCardinality.MANDATORY)
    protected OpenstackNodeService osNodeService;

    @Reference(cardinality = ReferenceCardinality.MANDATORY)
    protected DriverService driverService;

    @Reference(cardinality = ReferenceCardinality.MANDATORY)
    protected LeadershipService leadershipService;

    @Reference(cardinality = ReferenceCardinality.MANDATORY)
    protected ClusterService clusterService;

    @Reference(cardinality = ReferenceCardinality.MANDATORY)
    protected StorageService storageService;

    private static final KryoNamespace SERIALIZER_PORT = KryoNamespace.newBuilder()
            .register(KryoNamespaces.API)
            .register(Port.class)
            .register(NeutronPort.class)
            .register(NeutronIP.class)
            .register(State.class)
            .register(NeutronAllowedAddressPair.class)
            .register(NeutronExtraDhcpOptCreate.class)
            .register(LinkedHashMap.class)
            .build();

    private final InstancePortListener instancePortListener =
                                        new InternalInstancePortListener();
    private final OpenstackNetworkListener osNetworkListener =
                                        new InternalOpenstackNetworkListener();
    private final OpenstackNetworkListener osPortListener =
                                        new InternalOpenstackPortListener();
    private final OpenstackSecurityGroupListener securityGroupListener =
                                        new InternalSecurityGroupListener();
    private final OpenstackNodeListener osNodeListener = new InternalNodeListener();

    private ConsistentMap<String, Port> removedOsPortStore;

    private ApplicationId appId;
    private NodeId localNodeId;

    private final ExecutorService eventExecutor = newSingleThreadExecutor(
            groupedThreads(this.getClass().getSimpleName(), "event-handler"));

    private static final String PROTO_ICMP = "ICMP";
    private static final String PROTO_TCP = "TCP";
    private static final String PROTO_UDP = "UDP";
    private static final String ETHTYPE_IPV4 = "IPV4";
    private static final String EGRESS = "EGRESS";
    private static final String INGRESS = "INGRESS";
    private static final IpPrefix IP_PREFIX_ANY = Ip4Prefix.valueOf("0.0.0.0/0");

    private static final String VXLAN = "VXLAN";
    private static final String VLAN = "VLAN";

    // We expose pipeline structure to SONA application considering removing pipeline soon.
    private static final int GOTO_CONNTRACK_TABLE = CT_TABLE;
    private static final int GOTO_JUMP_TABLE = JUMP_TABLE;

    private static final int CT_COMMIT = 0;
    private static final int CT_NO_COMMIT = 1;
    private static final short CT_NO_RECIRC = -1;

    private static final int ACTION_NONE = 0;
    private static final int ACTION_DROP = -1;

    @Activate
    protected void activate() {
        appId = coreService.registerApplication(OPENSTACK_NETWORKING_APP_ID);
        localNodeId = clusterService.getLocalNode().id();
        instancePortService.addListener(instancePortListener);
        securityGroupService.addListener(securityGroupListener);
        osNetService.addListener(osPortListener);
        osNetService.addListener(osNetworkListener);
        configService.registerProperties(getClass());
        osNodeService.addListener(osNodeListener);

        removedOsPortStore = storageService.<String, Port>consistentMapBuilder()
                .withSerializer(Serializer.using(SERIALIZER_PORT))
                .withName("openstack-removed-portstore")
                .withApplicationId(appId)
                .build();

        log.info("Started");
    }

    @Deactivate
    protected void deactivate() {
        instancePortService.removeListener(instancePortListener);
        securityGroupService.removeListener(securityGroupListener);
        osNetService.removeListener(osNetworkListener);
        osNetService.removeListener(osPortListener);
        configService.unregisterProperties(getClass(), false);
        osNodeService.removeListener(osNodeListener);
        eventExecutor.shutdown();

        log.info("Stopped");
    }

    @Modified
    protected void modified(ComponentContext context) {
        Dictionary<?, ?> properties = context.getProperties();
        Boolean flag;

        flag = Tools.isPropertyEnabled(properties, USE_SECURITY_GROUP);
        if (flag == null) {
            log.info("useSecurityGroup is not configured, " +
                    "using current value of {}", useSecurityGroup);
        } else {
            useSecurityGroup = flag;
            log.info("Configured. useSecurityGroup is {}",
                    useSecurityGroup ? "enabled" : "disabled");
        }

        securityGroupService.setSecurityGroupEnabled(useSecurityGroup);
        resetSecurityGroupRules();
    }

    private void initializeConnTrackTable(DeviceId deviceId, boolean install) {

        //table=1,ip,ct_state=-trk, actions=ct(table:2)
        long ctState = computeCtStateFlag(false, false, false);
        long ctMask = computeCtMaskFlag(true, false, false);
        setConnTrackRule(deviceId, ctState, ctMask, CT_NO_COMMIT, (short) GOTO_CONNTRACK_TABLE,
                ACTION_NONE, PRIORITY_CT_HOOK_RULE, install);

        //table=2,ip,nw_dst=10.10.0.2,ct_state=+trk+est,action=goto_table:3
        ctState = computeCtStateFlag(true, false, true);
        ctMask = computeCtMaskFlag(true, false, true);
        setConnTrackRule(deviceId, ctState, ctMask, CT_NO_COMMIT, CT_NO_RECIRC,
                GOTO_JUMP_TABLE, PRIORITY_CT_RULE, install);

        //table=2,ip,nw_dst=10.10.0.2,ct_state=+trk+new,action=drop
        ctState = computeCtStateFlag(true, true, false);
        ctMask = computeCtMaskFlag(true, true, false);
        setConnTrackRule(deviceId, ctState, ctMask, CT_NO_COMMIT, CT_NO_RECIRC,
                ACTION_DROP, PRIORITY_CT_DROP_RULE, install);
    }

    private void setSecurityGroupRules(InstancePort instPort,
                                       Port port, boolean install) {

        if (!install) {
            Port rmvPort = removedOsPortStore.asJavaMap().get(instPort.portId());
            if (port == null && rmvPort == null) {
                return;
            }

            if (port == null) {
                port = rmvPort;
            }
        }

        final Port finalPort = port;

        port.getSecurityGroups().forEach(sgId -> {
            SecurityGroup sg = securityGroupService.securityGroup(sgId);
            if (sg == null) {
                log.error("Security Group Not Found : {}", sgId);
                return;
            }
            sg.getRules().forEach(sgRule ->
                    updateSecurityGroupRule(instPort, finalPort, sgRule, install));
            final String action = install ? "Installed " : "Removed ";
            log.debug(action + "security group rule ID : " + sgId);
        });
    }

    private void updateSecurityGroupRule(InstancePort instPort, Port port,
                                         SecurityGroupRule sgRule, boolean install) {

        if (instPort == null || port == null || sgRule == null) {
            return;
        }

        if (sgRule.getRemoteGroupId() != null && !sgRule.getRemoteGroupId().isEmpty()) {
            getRemoteInstPorts(port.getTenantId(), sgRule.getRemoteGroupId(), install)
                    .forEach(rInstPort -> {
                        populateSecurityGroupRule(sgRule, instPort, port,
                                rInstPort.ipAddress().toIpPrefix(), install);
                        populateSecurityGroupRule(sgRule, rInstPort, port,
                                instPort.ipAddress().toIpPrefix(), install);

                        SecurityGroupRule rSgRule =
                                new NeutronSecurityGroupRule
                                        .SecurityGroupRuleConcreteBuilder()
                                .from(sgRule)
                                .direction(sgRule.getDirection().toUpperCase()
                                            .equals(EGRESS) ? INGRESS : EGRESS)
                                .build();
                        populateSecurityGroupRule(rSgRule, instPort, port,
                                rInstPort.ipAddress().toIpPrefix(), install);
                        populateSecurityGroupRule(rSgRule, rInstPort, port,
                                instPort.ipAddress().toIpPrefix(), install);
                    });
        } else {
            populateSecurityGroupRule(sgRule, instPort, port,
                    sgRule.getRemoteIpPrefix() == null ? IP_PREFIX_ANY :
                    IpPrefix.valueOf(sgRule.getRemoteIpPrefix()), install);
        }
    }

    private void populateSecurityGroupRule(SecurityGroupRule sgRule,
                                           InstancePort instPort,
                                           Port port,
                                           IpPrefix remoteIp,
                                           boolean install) {
        Set<TrafficSelector> selectors = buildSelectors(sgRule,
                Ip4Address.valueOf(instPort.ipAddress().toInetAddress()), remoteIp, port);
        if (selectors == null || selectors.isEmpty()) {
            return;
        }

        selectors.forEach(selector ->
                osFlowRuleService.setRule(appId,
                instPort.deviceId(),
                selector,
                DefaultTrafficTreatment.builder().transition(JUMP_TABLE).build(),
                PRIORITY_ACL_RULE,
                ACL_TABLE,
                install));
    }

    /**
     * Sets connection tracking rule using OVS extension commands.
     * It is not so graceful, but I don't want to make it more general because
     * it is going to be used only here.
     * The following is the usage of the function.
     *
     * @param deviceId Device ID
     * @param ctState ctState: please use RulePopulatorUtil.computeCtStateFlag()
     *                to build the value
     * @param ctMask crMask: please use RulePopulatorUtil.computeCtMaskFlag()
     *               to build the value
     * @param commit CT_COMMIT for commit action, CT_NO_COMMIT otherwise
     * @param recircTable table number for recirculation after CT actions.
     *                    CT_NO_RECIRC with no recirculation
     * @param action Additional actions. ACTION_DROP, ACTION_NONE,
     *               GOTO_XXX_TABLE are supported.
     * @param priority priority value for the rule
     * @param install true for insertion, false for removal
     */
    private void setConnTrackRule(DeviceId deviceId, long ctState, long ctMask,
                                  int commit, short recircTable,
                                  int action, int priority, boolean install) {

        ExtensionSelector esCtSate = RulePopulatorUtil
                .buildCtExtensionSelector(driverService, deviceId, ctState, ctMask);
        TrafficSelector selector = DefaultTrafficSelector.builder()
                .extension(esCtSate, deviceId)
                .matchEthType(Ethernet.TYPE_IPV4)
                .build();

        TrafficTreatment.Builder tb = DefaultTrafficTreatment.builder();

        if (commit == CT_COMMIT || recircTable > 0) {
            RulePopulatorUtil.NiriraConnTrackTreatmentBuilder natTreatmentBuilder =
                    niciraConnTrackTreatmentBuilder(driverService, deviceId);
            natTreatmentBuilder.natAction(false);
            if (commit == CT_COMMIT) {
                natTreatmentBuilder.commit(true);
            } else {
                natTreatmentBuilder.commit(false);
            }
            if (recircTable > 0) {
                natTreatmentBuilder.table(recircTable);
            }
            tb.extension(natTreatmentBuilder.build(), deviceId);
        } else if (action == ACTION_DROP) {
            tb.drop();
        }

        if (action != ACTION_NONE && action != ACTION_DROP) {
            tb.transition(action);
        }

        int tableType = ERROR_TABLE;
        if (priority == PRIORITY_CT_RULE || priority == PRIORITY_CT_DROP_RULE) {
            tableType = CT_TABLE;
        } else if (priority == PRIORITY_CT_HOOK_RULE) {
            tableType = ACL_TABLE;
        } else {
            log.error("Cannot an appropriate table for the conn track rule.");
        }

        osFlowRuleService.setRule(
                appId,
                deviceId,
                selector,
                tb.build(),
                priority,
                tableType,
                install);
    }

    /**
     * Returns a set of host IP addresses engaged with supplied security group ID.
     * It only searches a VM in the same tenant boundary.
     *
     * @param tenantId tenant id
     * @param sgId security group id
     * @return set of ip addresses
     */
    private Set<InstancePort> getRemoteInstPorts(String tenantId,
                                                 String sgId, boolean install) {
        Set<InstancePort> remoteInstPorts;

        Set<Port> removedPorts = Sets.newConcurrentHashSet();

        if (!install) {
            removedPorts = new HashSet<>(removedOsPortStore.asJavaMap().values());
        }

        remoteInstPorts = Sets.union(osNetService.ports(), removedPorts).stream()
                .filter(port -> port.getTenantId().equals(tenantId))
                .filter(port -> port.getSecurityGroups().contains(sgId))
                .map(port -> instancePortService.instancePort(port.getId()))
                .filter(instPort -> instPort != null && instPort.ipAddress() != null)
                .collect(Collectors.toSet());

        return Collections.unmodifiableSet(remoteInstPorts);
    }

    private Set<TrafficSelector> buildSelectors(SecurityGroupRule sgRule,
                                                Ip4Address vmIp,
                                                IpPrefix remoteIp,
                                                Port port) {
        if (remoteIp != null && remoteIp.equals(IpPrefix.valueOf(vmIp, VM_IP_PREFIX))) {
            // do nothing if the remote IP is my IP
            return null;
        }

        Set<TrafficSelector> selectorSet = Sets.newHashSet();

        TrafficSelector.Builder sBuilder = DefaultTrafficSelector.builder();
        buildMatches(sBuilder, sgRule, vmIp, remoteIp, port);

        if (sgRule.getPortRangeMax() != null && sgRule.getPortRangeMin() != null &&
                sgRule.getPortRangeMin() < sgRule.getPortRangeMax()) {
            Map<TpPort, TpPort> portRangeMatchMap =
                    buildPortRangeMatches(sgRule.getPortRangeMin(),
                    sgRule.getPortRangeMax());
            portRangeMatchMap.forEach((key, value) -> {

                if (sgRule.getProtocol().toUpperCase().equals(PROTO_TCP)) {
                    if (sgRule.getDirection().toUpperCase().equals(EGRESS)) {
                        sBuilder.matchTcpSrcMasked(key, value);
                    } else {
                        sBuilder.matchTcpDstMasked(key, value);
                    }
                } else if (sgRule.getProtocol().toUpperCase().equals(PROTO_UDP)) {
                    if (sgRule.getDirection().toUpperCase().equals(EGRESS)) {
                        sBuilder.matchUdpSrcMasked(key, value);
                    } else {
                        sBuilder.matchUdpDstMasked(key, value);
                    }
                }

                selectorSet.add(sBuilder.build());
            });
        } else {
            selectorSet.add(sBuilder.build());
        }

        return selectorSet;
    }

    private void buildMatches(TrafficSelector.Builder sBuilder,
                              SecurityGroupRule sgRule,
                              Ip4Address vmIp, IpPrefix remoteIp, Port port) {
        buildTunnelId(sBuilder, port);
        buildMatchEthType(sBuilder, sgRule.getEtherType());
        buildMatchDirection(sBuilder, sgRule.getDirection(), vmIp);
        buildMatchProto(sBuilder, sgRule.getProtocol());
        buildMatchPort(sBuilder, sgRule.getProtocol(), sgRule.getDirection(),
                sgRule.getPortRangeMin() == null ? 0 : sgRule.getPortRangeMin(),
                sgRule.getPortRangeMax() == null ? 0 : sgRule.getPortRangeMax());
        buildMatchRemoteIp(sBuilder, remoteIp, sgRule.getDirection());
        if (sgRule.getRemoteGroupId() != null && sgRule.getRemoteGroupId().isEmpty()) {
            buildMatchRemoteIp(sBuilder, remoteIp, sgRule.getDirection());
        }
    }

    private void buildTunnelId(TrafficSelector.Builder sBuilder, Port port) {
        String segId = osNetService.segmentId(port.getNetworkId());
        String netType = osNetService.networkType(port.getNetworkId());

        if (VLAN.equals(netType)) {
            sBuilder.matchVlanId(VlanId.vlanId(segId));
        } else if (VXLAN.equals(netType)) {
            sBuilder.matchTunnelId(Long.valueOf(segId));
        }
    }

    private void buildMatchDirection(TrafficSelector.Builder sBuilder,
                                     String direction,
                                     Ip4Address vmIp) {
        if (direction.toUpperCase().equals(EGRESS)) {
            sBuilder.matchIPSrc(IpPrefix.valueOf(vmIp, VM_IP_PREFIX));
        } else {
            sBuilder.matchIPDst(IpPrefix.valueOf(vmIp, VM_IP_PREFIX));
        }
    }

    private void buildMatchEthType(TrafficSelector.Builder sBuilder, String etherType) {
        // Either IpSrc or IpDst (or both) is set by default, and we need to set EthType as IPv4.
        sBuilder.matchEthType(Ethernet.TYPE_IPV4);
        if (etherType != null && !Objects.equals(etherType, "null") &&
                !etherType.toUpperCase().equals(ETHTYPE_IPV4)) {
            log.debug("EthType {} is not supported yet in Security Group", etherType);
        }
    }

    private void buildMatchRemoteIp(TrafficSelector.Builder sBuilder,
                                    IpPrefix remoteIpPrefix, String direction) {
        if (remoteIpPrefix != null &&
                !remoteIpPrefix.getIp4Prefix().equals(IP_PREFIX_ANY)) {
            if (direction.toUpperCase().equals(EGRESS)) {
                sBuilder.matchIPDst(remoteIpPrefix);
            } else {
                sBuilder.matchIPSrc(remoteIpPrefix);
            }
        }
    }

    private void buildMatchProto(TrafficSelector.Builder sBuilder, String protocol) {
        if (protocol != null) {
            switch (protocol.toUpperCase()) {
                case PROTO_ICMP:
                    sBuilder.matchIPProtocol(IPv4.PROTOCOL_ICMP);
                    break;
                case PROTO_TCP:
                    sBuilder.matchIPProtocol(IPv4.PROTOCOL_TCP);
                    break;
                case PROTO_UDP:
                    sBuilder.matchIPProtocol(IPv4.PROTOCOL_UDP);
                    break;
                default:
            }
        }
    }

    private void buildMatchPort(TrafficSelector.Builder sBuilder,
                                String protocol, String direction,
                                int portMin, int portMax) {
        if (portMin > 0 && portMax > 0 && portMin == portMax) {
            if (protocol.toUpperCase().equals(PROTO_TCP)) {
                if (direction.toUpperCase().equals(EGRESS)) {
                    sBuilder.matchTcpSrc(TpPort.tpPort(portMax));
                } else {
                    sBuilder.matchTcpDst(TpPort.tpPort(portMax));
                }
            } else if (protocol.toUpperCase().equals(PROTO_UDP)) {
                if (direction.toUpperCase().equals(EGRESS)) {
                    sBuilder.matchUdpSrc(TpPort.tpPort(portMax));
                } else {
                    sBuilder.matchUdpDst(TpPort.tpPort(portMax));
                }
            }
        }
    }

    private void resetSecurityGroupRules() {

        if (useSecurityGroup) {
            osNodeService.completeNodes(OpenstackNode.NodeType.COMPUTE)
                    .forEach(node -> osFlowRuleService
                            .setUpTableMissEntry(node.intgBridge(), ACL_TABLE));
            securityGroupService.securityGroups().forEach(securityGroup ->
                    securityGroup.getRules().forEach(this::securityGroupRuleAdded));
            osNodeService.nodes().stream()
                    .filter(node -> node.type().equals(OpenstackNode.NodeType.COMPUTE))
                    .forEach(node -> initializeConnTrackTable(node .intgBridge(), true));
        } else {
            osNodeService.completeNodes(OpenstackNode.NodeType.COMPUTE)
                    .forEach(node -> osFlowRuleService
                            .connectTables(node.intgBridge(), ACL_TABLE, JUMP_TABLE));
            securityGroupService.securityGroups().forEach(securityGroup ->
                    securityGroup.getRules().forEach(this::securityGroupRuleRemoved));
            osNodeService.nodes().stream()
                    .filter(node -> node.type().equals(OpenstackNode.NodeType.COMPUTE))
                    .forEach(node -> initializeConnTrackTable(node.intgBridge(), false));
        }

        log.info("Reset security group info " +
                    (useSecurityGroup ? " with " : " without") + " Security Group");
    }

    private void securityGroupRuleAdded(SecurityGroupRule sgRule) {
        osNetService.ports().stream()
                .filter(port -> port.getSecurityGroups()
                                    .contains(sgRule.getSecurityGroupId()))
                .forEach(port -> {
                    updateSecurityGroupRule(
                            instancePortService.instancePort(port.getId()),
                            port, sgRule, true);
                    log.debug("Applied security group rule {} to port {}",
                            sgRule.getId(), port.getId());
                });
    }

    private void securityGroupRuleRemoved(SecurityGroupRule sgRule) {
        Set<Port> removedPorts = new HashSet<>(removedOsPortStore.asJavaMap().values());

        Sets.union(osNetService.ports(), removedPorts).stream()
                .filter(port -> port.getSecurityGroups()
                                    .contains(sgRule.getSecurityGroupId()))
                .forEach(port -> {
                    updateSecurityGroupRule(
                            instancePortService.instancePort(port.getId()),
                            port, sgRule, false);
                    log.debug("Removed security group rule {} from port {}",
                            sgRule.getId(), port.getId());
                });
    }

    private int binLower(String binStr, int bits) {
        StringBuilder outBin = new StringBuilder(binStr.substring(0, 16 - bits));
        for (int i = 0; i < bits; i++) {
            outBin.append("0");
        }

        return Integer.parseInt(outBin.toString(), 2);
    }

    private int binHigher(String binStr, int bits) {
        StringBuilder outBin = new StringBuilder(binStr.substring(0, 16 - bits));
        for (int i = 0; i < bits; i++) {
            outBin.append("1");
        }

        return Integer.parseInt(outBin.toString(), 2);
    }

    private int testMasks(String binStr, int start, int end) {
        int mask = 0;
        for (; mask <= 16; mask++) {
            int maskStart = binLower(binStr, mask);
            int maskEnd = binHigher(binStr, mask);
            if (maskStart < start || maskEnd > end) {
                return mask - 1;
            }
        }

        return mask;
    }

    private String getMask(int bits) {
        switch (bits) {
            case 0:  return "ffff";
            case 1:  return "fffe";
            case 2:  return "fffc";
            case 3:  return "fff8";
            case 4:  return "fff0";
            case 5:  return "ffe0";
            case 6:  return "ffc0";
            case 7:  return "ff80";
            case 8:  return "ff00";
            case 9:  return "fe00";
            case 10: return "fc00";
            case 11: return "f800";
            case 12: return "f000";
            case 13: return "e000";
            case 14: return "c000";
            case 15: return "8000";
            case 16: return "0000";
            default: return null;
        }
    }

    private Map<TpPort, TpPort> buildPortRangeMatches(int portMin, int portMax) {

        boolean processing = true;
        int start = portMin;
        Map<TpPort, TpPort> portMaskMap = Maps.newHashMap();
        while (processing) {
            String minStr = Integer.toBinaryString(start);
            String binStrMinPadded = "0000000000000000".substring(minStr.length()) + minStr;

            int mask = testMasks(binStrMinPadded, start, portMax);
            int maskStart = binLower(binStrMinPadded, mask);
            int maskEnd = binHigher(binStrMinPadded, mask);

            log.debug("start : {} port/mask = {} / {} ", start, getMask(mask), maskStart);
            portMaskMap.put(TpPort.tpPort(maskStart), TpPort.tpPort(
                    Integer.parseInt(Objects.requireNonNull(getMask(mask)), 16)));

            start = maskEnd + 1;
            if (start > portMax) {
                processing = false;
            }
        }

        return portMaskMap;
    }

    private class InternalInstancePortListener implements InstancePortListener {

        @Override
        public boolean isRelevant(InstancePortEvent event) {
            return useSecurityGroup &&
                    mastershipService.isLocalMaster(event.subject().deviceId());
        }

        @Override
        public void event(InstancePortEvent event) {
            InstancePort instPort = event.subject();
            switch (event.type()) {
                case OPENSTACK_INSTANCE_PORT_UPDATED:
                case OPENSTACK_INSTANCE_PORT_DETECTED:
                case OPENSTACK_INSTANCE_MIGRATION_STARTED:
                    installSecurityGroupRules(event, instPort);
                    break;
                case OPENSTACK_INSTANCE_PORT_VANISHED:
                    Port osPort = removedOsPortStore.asJavaMap().get(instPort.portId());
                    eventExecutor.execute(() ->
                            setSecurityGroupRules(instPort, osPort, false)
                    );
                    removedOsPortStore.remove(instPort.portId());
                    break;
                case OPENSTACK_INSTANCE_MIGRATION_ENDED:
                    InstancePort revisedInstPort = swapStaleLocation(instPort);
                    Port port = osNetService.port(instPort.portId());
                    eventExecutor.execute(() ->
                            setSecurityGroupRules(revisedInstPort, port, false));
                    break;
                default:
                    break;
            }
        }

        private void installSecurityGroupRules(InstancePortEvent event,
                                               InstancePort instPort) {
            log.debug("Instance port detected/updated MAC:{} IP:{}",
                    instPort.macAddress(),
                    instPort.ipAddress());
            eventExecutor.execute(() ->
                    setSecurityGroupRules(instPort,
                            osNetService.port(event.subject().portId()), true));
        }
    }

    private class InternalOpenstackPortListener implements OpenstackNetworkListener {

        @Override
        public boolean isRelevant(OpenstackNetworkEvent event) {
            if (event.port() == null || Strings.isNullOrEmpty(event.port().getId())) {
                return false;
            }

            InstancePort instPort = instancePortService.instancePort(event.port().getId());

            if (instPort == null) {
                return false;
            }

            return useSecurityGroup && mastershipService.isLocalMaster(instPort.deviceId());
        }

        @Override
        public void event(OpenstackNetworkEvent event) {
            log.debug("openstack port event received {}", event);
            Port osPort = event.port();

            switch (event.type()) {
                case OPENSTACK_PORT_PRE_REMOVE:
                    removedOsPortStore.put(osPort.getId(), osPort);
                    break;
                default:
                    // do nothing for the other events
                    break;
            }
        }
    }

    private class InternalOpenstackNetworkListener
                                            implements OpenstackNetworkListener {

        @Override
        public boolean isRelevant(OpenstackNetworkEvent event) {
            if (event.port() == null || Strings.isNullOrEmpty(event.port().getId())) {
                return false;
            }

            if (event.securityGroupId() == null ||
                    securityGroupService.securityGroup(event.securityGroupId()) == null) {
                return false;
            }

            InstancePort instPort = instancePortService.instancePort(event.port().getId());

            if (instPort == null) {
                return false;
            }

            return useSecurityGroup && mastershipService.isLocalMaster(instPort.deviceId());
        }

        @Override
        public void event(OpenstackNetworkEvent event) {
            log.debug("security group event received {}", event);
            Port osPort = event.port();
            InstancePort instPort = instancePortService.instancePort(osPort.getId());
            SecurityGroup osSg = securityGroupService.securityGroup(event.securityGroupId());

            switch (event.type()) {
                case OPENSTACK_PORT_SECURITY_GROUP_ADDED:
                    eventExecutor.execute(() -> {
                        osSg.getRules().forEach(sgRule -> {
                            updateSecurityGroupRule(instPort, osPort, sgRule, true);
                        });
                        log.info("Added security group {} to port {}",
                                event.securityGroupId(), event.port().getId());
                    });
                    break;
                case OPENSTACK_PORT_SECURITY_GROUP_REMOVED:
                    eventExecutor.execute(() -> {
                        osSg.getRules().forEach(sgRule -> {
                            updateSecurityGroupRule(instPort, osPort, sgRule, false);
                        });
                        log.info("Removed security group {} from port {}",
                                event.securityGroupId(), event.port().getId());
                    });
                    break;
                default:
                    // do nothing for the other events
                    break;
            }
        }
    }

    private class InternalSecurityGroupListener
                                    implements OpenstackSecurityGroupListener {

        @Override
        public boolean isRelevant(OpenstackSecurityGroupEvent event) {
            // do not allow to proceed without leadership
            NodeId leader = leadershipService.getLeader(appId.name());
            if (!Objects.equals(localNodeId, leader)) {
                return false;
            }
            return useSecurityGroup;
        }

        @Override
        public void event(OpenstackSecurityGroupEvent event) {
            switch (event.type()) {
                case OPENSTACK_SECURITY_GROUP_RULE_CREATED:
                    SecurityGroupRule sgRuleToAdd = event.securityGroupRule();
                    eventExecutor.execute(() -> {
                        securityGroupRuleAdded(sgRuleToAdd);
                        log.info("Applied new security group rule {} to ports",
                                sgRuleToAdd.getId());
                    });
                    break;

                case OPENSTACK_SECURITY_GROUP_RULE_REMOVED:
                    SecurityGroupRule sgRuleToRemove = event.securityGroupRule();
                    eventExecutor.execute(() -> {
                        securityGroupRuleRemoved(sgRuleToRemove);
                        log.info("Removed security group rule {} from ports",
                                sgRuleToRemove.getId());
                    });
                    break;
                case OPENSTACK_SECURITY_GROUP_REMOVED:
                case OPENSTACK_SECURITY_GROUP_CREATED:
                default:
                    // do nothing
                    break;
            }
        }
    }

    private class InternalNodeListener implements OpenstackNodeListener {

        @Override
        public boolean isRelevant(OpenstackNodeEvent event) {
            // do not allow to proceed without leadership
            NodeId leader = leadershipService.getLeader(appId.name());
            if (!Objects.equals(localNodeId, leader)) {
                return false;
            }
            return event.subject().type() == COMPUTE;
        }

        @Override
        public void event(OpenstackNodeEvent event) {
            OpenstackNode osNode = event.subject();

            switch (event.type()) {
                case OPENSTACK_NODE_COMPLETE:
                    eventExecutor.execute(() -> {
                        try {
                            if (useSecurityGroup) {
                                initializeConnTrackTable(osNode.intgBridge(), true);
                                log.info("SG table initialization : {} is done",
                                                            osNode.intgBridge());
                            }
                        } catch (IllegalArgumentException e) {
                            log.error("ACL table initialization error : {}",
                                                            e.getMessage());
                        }
                    });
                    break;
                case OPENSTACK_NODE_CREATED:
                case OPENSTACK_NODE_REMOVED:
                case OPENSTACK_NODE_UPDATED:
                case OPENSTACK_NODE_INCOMPLETE:
                default:
                    break;
            }
        }
    }
}<|MERGE_RESOLUTION|>--- conflicted
+++ resolved
@@ -123,18 +123,10 @@
 
     private final Logger log = getLogger(getClass());
 
-<<<<<<< HEAD
+    private static final int VM_IP_PREFIX = 32;
+
     /** Apply OpenStack security group rule for VM traffic. */
     private boolean useSecurityGroup = USE_SECURITY_GROUP_DEFAULT;
-=======
-    private static final boolean USE_SECURITY_GROUP = false;
-
-    private static final int VM_IP_PREFIX = 32;
-
-    @Property(name = "useSecurityGroup", boolValue = USE_SECURITY_GROUP,
-            label = "Apply OpenStack security group rule for VM traffic")
-    private boolean useSecurityGroup = USE_SECURITY_GROUP;
->>>>>>> 55c3053e
 
     @Reference(cardinality = ReferenceCardinality.MANDATORY)
     protected CoreService coreService;
