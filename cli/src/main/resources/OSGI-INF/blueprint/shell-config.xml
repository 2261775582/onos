<blueprint xmlns="http://www.osgi.org/xmlns/blueprint/v1.0.0">

    <command-bundle xmlns="http://karaf.apache.org/xmlns/shell/v1.1.0">
        <command>
            <action class="org.onlab.onos.cli.NodesListCommand"/>
        </command>
        <command>
            <action class="org.onlab.onos.cli.NodeAddCommand"/>
        </command>
        <command>
<<<<<<< HEAD
=======
            <action class="org.onlab.onos.cli.NodeRemoveCommand"/>
        </command>
        <command>
>>>>>>> 1d416c5f
            <action class="org.onlab.onos.cli.MastersListCommand"/>
            <completers>
                <ref component-id="clusterIdCompleter"/>
            </completers>
        </command>

        <command>
            <action class="org.onlab.onos.cli.net.DevicesListCommand"/>
        </command>
        <command>
            <action class="org.onlab.onos.cli.net.DevicePortsListCommand"/>
            <completers>
                <ref component-id="deviceIdCompleter"/>
            </completers>
        </command>
        <command>
            <action class="org.onlab.onos.cli.net.DeviceRemoveCommand"/>
            <completers>
                <ref component-id="deviceIdCompleter"/>
            </completers>
        </command>
        <command>
            <action class="org.onlab.onos.cli.net.DeviceRoleCommand"/>
            <completers>
                <ref component-id="deviceIdCompleter"/>
                <ref component-id="roleCompleter"/>
            </completers>
        </command>

        <command>
            <action class="org.onlab.onos.cli.net.LinksListCommand"/>
            <completers>
                <ref component-id="deviceIdCompleter"/>
            </completers>
        </command>

        <command>
            <action class="org.onlab.onos.cli.net.TopologyCommand"/>
        </command>
        <command>
            <action class="org.onlab.onos.cli.net.PathListCommand"/>
            <completers>
                <ref component-id="deviceIdCompleter"/>
            </completers>
        </command>
        <command>
            <action class="org.onlab.onos.cli.net.ClustersListCommand"/>
        </command>
        <command>
            <action class="org.onlab.onos.cli.net.ClusterDevicesCommand"/>
            <completers>
                <ref component-id="clusterIdCompleter"/>
            </completers>
        </command>
        <command>
            <action class="org.onlab.onos.cli.net.ClusterLinksCommand"/>
            <completers>
                <ref component-id="clusterIdCompleter"/>
            </completers>
        </command>

        <command>
            <action class="org.onlab.onos.cli.net.HostsListCommand"/>
        </command>

        <command>
            <action class="org.onlab.onos.cli.net.FlowsListCommand"/>
            <completers>
                <ref component-id="flowRuleStatusCompleter"/>
                <ref component-id="deviceIdCompleter"/>
            </completers>
        </command>

        <command>
            <action class="org.onlab.onos.cli.net.WipeOutCommand"/>
        </command>
    </command-bundle>

    <bean id="nodeIdCompleter" class="org.onlab.onos.cli.NodeIdCompleter"/>
    <bean id="deviceIdCompleter" class="org.onlab.onos.cli.net.DeviceIdCompleter"/>
    <bean id="clusterIdCompleter" class="org.onlab.onos.cli.net.ClusterIdCompleter"/>
    <bean id="roleCompleter" class="org.onlab.onos.cli.net.RoleCompleter"/>
    <bean id="hostIdCompleter" class="org.onlab.onos.cli.net.HostIdCompleter"/>
    <bean id="flowRuleStatusCompleter" class="org.onlab.onos.cli.net.FlowRuleStatusCompleter"/>

</blueprint><|MERGE_RESOLUTION|>--- conflicted
+++ resolved
@@ -8,12 +8,9 @@
             <action class="org.onlab.onos.cli.NodeAddCommand"/>
         </command>
         <command>
-<<<<<<< HEAD
-=======
             <action class="org.onlab.onos.cli.NodeRemoveCommand"/>
         </command>
         <command>
->>>>>>> 1d416c5f
             <action class="org.onlab.onos.cli.MastersListCommand"/>
             <completers>
                 <ref component-id="clusterIdCompleter"/>
